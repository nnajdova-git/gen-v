# Copyright 2025 Google LLC
#
# Licensed under the Apache License, Version 2.0 (the "License");
# you may not use this file except in compliance with the License.
# You may obtain a copy of the License at
#
#     https://www.apache.org/licenses/LICENSE-2.0
#
# Unless required by applicable law or agreed to in writing, software
# distributed under the License is distributed on an "AS IS" BASIS,
# WITHOUT WARRANTIES OR CONDITIONS OF ANY KIND, either express or implied.
# See the License for the specific language governing permissions and
# limitations under the License.
"""Exposes core functions for the video package."""
<<<<<<< HEAD
from gen_v.video.editing import display_image
from gen_v.video.editing import overlay_image_on_video
from gen_v.video.editing import load_text_clips
from gen_v.video.editing import add_text_clips_to_video
from gen_v.video.editing import process_videos_with_overlays_and_text
=======
from gen_v.video.generation import fetch_operation
>>>>>>> 8f1a0f14
from gen_v.video.generation import get_gemini_generated_video_prompt
from gen_v.video.generation import send_request_to_google_api


__all__ = [
<<<<<<< HEAD
    'display_image',
    'overlay_image_on_video',
    'load_text_clips',
    'add_text_clips_to_video',
    'process_videos_with_overlays_and_text',
=======
    'fetch_operation',
>>>>>>> 8f1a0f14
    'get_gemini_generated_video_prompt',
    'send_request_to_google_api',
]<|MERGE_RESOLUTION|>--- conflicted
+++ resolved
@@ -12,29 +12,24 @@
 # See the License for the specific language governing permissions and
 # limitations under the License.
 """Exposes core functions for the video package."""
-<<<<<<< HEAD
+
 from gen_v.video.editing import display_image
 from gen_v.video.editing import overlay_image_on_video
 from gen_v.video.editing import load_text_clips
 from gen_v.video.editing import add_text_clips_to_video
 from gen_v.video.editing import process_videos_with_overlays_and_text
-=======
 from gen_v.video.generation import fetch_operation
->>>>>>> 8f1a0f14
 from gen_v.video.generation import get_gemini_generated_video_prompt
 from gen_v.video.generation import send_request_to_google_api
 
 
 __all__ = [
-<<<<<<< HEAD
     'display_image',
     'overlay_image_on_video',
     'load_text_clips',
     'add_text_clips_to_video',
     'process_videos_with_overlays_and_text',
-=======
     'fetch_operation',
->>>>>>> 8f1a0f14
     'get_gemini_generated_video_prompt',
     'send_request_to_google_api',
 ]